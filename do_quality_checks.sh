#!/bin/sh
#
# this script tries to do some quality checks
# automatically. It counts compiler warnings,
# builds in both debug/release mode, test multiple
# compilers etc.
#
# To get the most out of it, install as many variants of gcc and clang
# as you can. If g++ is found, it will look for g++-* in the same directory.
# If clang++ is found, it will look for clang++-* in the same directory.
# This means you need to have either system wide installs, or your PATH is
# setup in such a way that g++/clang++ points to the same location as the compilers
# you want to test.
#
# If clang is available, builds with address and undefined sanitizer will be made.
#
# If clang is available and possible to use with libc++, it will be built. On Ubuntu,
# install libc++abi-dev and libc++-dev
#
# If valgrind is available, it will be added as one thing to test.
#
# If dpkg-buildflags is available, a test build will be added with the flags
# coming from that tool.
#
# A build with debug iterators (https://gcc.gnu.org/onlinedocs/libstdc++/manual/debug_mode.html)
# is made.
#
# All compiles are checked to be warning free, all unit tests should pass.
#
# LICENSE: GPLv2 or later, at your option.
# by Paul Dreik 20181014

set -e

export LANG=

rootdir=$(dirname $0)

#flags to configure, for assert.
ASSERT=

###############################################################################
start_from_scratch() {
  cd $rootdir
  if [ -e Makefile ] ; then
    make distclean >/dev/null 2>&1
  fi

}
###############################################################################
#argument 1 is the compiler
#argument 2 is the c++ standard
#argument 3 (optional) is appended to CXXFLAGS
compile_and_test_standard() {
  start_from_scratch
  /bin/echo -n "using $(basename $1) with standard $2"
  if [ -n "$3" ] ; then
    echo " (with additional CXXFLAGS $3)"
  else
    echo ""
  fi

  if ! ./bootstrap.sh >bootstrap.log 2>&1; then
    echo failed bootstrap - see bootstrap.log
    exit 1
  fi
  if ! ./configure $ASSERT --enable-warnings CXX=$1 CXXFLAGS="-std=$2 $3" >configure.log 2>&1 ; then
    echo failed configure - see configure.log
    exit 1
  fi
  #make sure it compiles
  if ! /usr/bin/time --format=%e --output=time.log make >make.log 2>&1; then
    echo failed make
    exit 1
  fi
  if [ ! -z $MEASURE_COMPILE_TIME ] ; then
    echo "  compile with $(basename $1) $2 took $(cat time.log) seconds"
  fi
  #check for warnings
  if grep -q "warning" make.log; then
    echo found warning - see make.log
    exit 1
  fi
  #run the tests
  if ! make check >makecheck.log 2>&1 ; then
    echo failed make check - see makecheck.log
    exit 1
  fi
}
###############################################################################
#argument 1 is the compiler
compile_and_test() {
  #this is the test program to compile, so we know the compiler and standard lib
  #works. clang 4 with c++2a does not.
  /bin/echo -e "#include <iostream>">x.cpp
  #does the compiler understand c++11? That is mandatory.
  if ! $1 -c x.cpp -std=c++11 >/dev/null 2>&1 ; then
    echo this compiler $1 does not understand c++11
    return 0
  fi

  #loop over all standard flags>=11 and try those which work.
  #use the code words.
  for std in 11 1y 1z 2a ; do
    if ! $1 -c x.cpp -std=c++$std >/dev/null 2>&1 ; then
      echo compiler does not understand c++$std, skipping this combination.
    else
      # debug build
      ASSERT=--enable-assert
      compile_and_test_standard $1 c++$std "-Og"

      # release build
      ASSERT=--disable-assert
      compile_and_test_standard $1 c++$std "-O2"
      compile_and_test_standard $1 c++$std "-O3"
      compile_and_test_standard $1 c++$std "-Os"
    fi
  done
}
###############################################################################
run_with_sanitizer() {
  echo "running with sanitizer (options $1)"
  #find the latest clang compiler
  latestclang=$(ls $(which clang++)* |grep -v libc |sort -g |tail -n1)
  if [ ! -x $latestclang ] ; then
    echo could not find latest clang $latestclang
    return 0
  fi

  start_from_scratch
  ./bootstrap.sh >bootstrap.log
  ./configure $ASSERT CXX=$latestclang CXXFLAGS="-std=c++1y $1"   >configure.log
  make > make.log 2>&1
  export UBSAN_OPTIONS="halt_on_error=true exitcode=1"
  export ASAN_OPTIONS="halt_on_error=true exitcode=1"
  make check >make-check.log 2>&1
  unset UBSAN_OPTIONS
  unset ASAN_OPTIONS
}
###############################################################################
#This tries to mimick how the debian package is built
run_with_debian_buildflags() {
  echo "running with buildflags from debian dpkg-buildflags"
  if ! which dpkg-buildflags >/dev/null  ; then
    echo dpkg-buildflags not found - skipping
    return 0
  fi
  start_from_scratch
  ./bootstrap.sh >bootstrap.log
  eval $(DEB_BUILD_MAINT_OPTIONS="hardening=+all qa=+all,-canary reproducible=+all" dpkg-buildflags --export=sh)
  ./configure  >configure.log
  make > make.log 2>&1
  #check for warnings
  if grep -q "warning" make.log; then
    echo "found warning(s) - see make.log"
    exit 1
  fi
  make check >make-check.log 2>&1

  #restore the build environment
  for flag in $(dpkg-buildflags  |cut -f1 -d=) ; do
    unset $flag
  done 
}
###############################################################################
run_with_libcpp() {
  latestclang=$(ls $(which clang++)* |grep -v libc|sort -g |tail -n1)
  if [ ! -x $latestclang ] ; then
    echo could not find latest clang - skipping test with libc++
    return 0
  fi
  #make a test program to make sure it works.
  echo "#include <iostream>
  int main() { std::cout<<\"libc++ works!\";}" >x.cpp
  if ! $latestclang -std=c++11 -stdlib=libc++ -lc++abi x.cpp >/dev/null 2>&1 && [ -x ./a.out ] && ./a.out ; then
    echo "$latestclang could not compile with libc++ - perhaps uninstalled."
    return 0
  fi
  #echo using $latestclang with libc++
  compile_and_test_standard $latestclang c++11 "-stdlib=libc++ -D_LIBCPP_DEBUG=1"
}
###############################################################################

verify_packaging() {
  #make sure the packaging works as intended.
  echo "trying to make a tar ball for release and building it..."
  log="$(pwd)/packagetest.log"
  ./bootstrap.sh >$log
  ./configure  >>$log

  touch dummy
  make dist  >>$log
  TARGZ=$(find "$(pwd)" -newer dummy -name "rdfind*gz" -type f |head -n1)
  temp=$(mktemp -d)
  cp "$TARGZ" "$temp"
  cd "$temp"
  tar xzf $(basename "$TARGZ")  >>$log
  cd $(basename "$TARGZ" .tar.gz)
  ./configure --prefix=$temp  >>$log
  make  >>$log
  make check  >>$log
  make install  >>$log
  $temp/bin/rdfind --version   >>$log
  #coming here means all went fine, go back to the source dir.
  cd $(dirname "$TARGZ")
  rm -rf "$temp"
}
###############################################################################
<<<<<<< HEAD
verify_self_contained_headers() {
  /bin/echo -n "verify that all header files are self contained..."
  if [ ! -e configure ]; then
    ./bootstrap.sh >bootstrap.log 2>&1
  fi
  if [ ! -e config.h ]; then
    ./configure >configure.log 2>&1
  fi
  for header in *.hh ; do
    if ! g++ -std=c++11 -I. $header -o /dev/null >header.log 2>&1 ; then
      echo "found a header which is not self contained: $header"
      exit 1
    fi
  done
  echo "OK!"
}

###############################################################################

#this is pretty quick so start with it. 
verify_self_contained_headers
=======
build_32bit() {
#compiling to 32 bit, on amd64.
#apt install libc6-i386 gcc-multilib g++-multilib
#
if [ $(uname -m) != x86_64 ] ; then
  echo "not on x64, won't cross compile with -m32"
  return;
fi
 echo "trying to compile in 32 bit mode with -m32..."
 configureflags="--build=i686-pc-linux-gnu CFLAGS=-m32 CXXFLAGS=-m32 LDFLAGS=-m32"
 here=$(pwd)
 nettleinstall=$here/nettle32bit 
 if [ -d "$nettleinstall" ] ; then
 echo "local nettle already seems to be installed"
 else
 mkdir "$nettleinstall"
 cd "$nettleinstall"
 nettleversion=3.4
 wget https://ftp.gnu.org/gnu/nettle/nettle-$nettleversion.tar.gz
 echo "ae7a42df026550b85daca8389b6a60ba6313b0567f374392e54918588a411e94  nettle-$nettleversion.tar.gz" >checksum
 sha256sum -c checksum
 tar xzf nettle-$nettleversion.tar.gz
 cd nettle-$nettleversion
 ./configure $configureflags --prefix="$nettleinstall" >$here/nettle.configure.log 2>&1
 make install >$here/nettle.install.log 2>&1
 echo "local nettle install went ok"
 cd $here
 fi
 ./bootstrap.sh >bootstrap.log 2>&1 
 ./configure --build=i686-pc-linux-gnu CFLAGS=-m32 CXXFLAGS="-m32 -I$nettleinstall/include" LDFLAGS="-m32 -L$nettleinstall/lib" >configure.log 2>&1
 make >make.log 2>&1
 make check >make-check.log 2>&1
}
###############################################################################
>>>>>>> b44ecf3b

#keep track of which compilers have already been tested
echo "">inodes_for_tested_compilers.txt

#try all variants of g++
if which g++ >/dev/null ; then
  for COMPILER in $(ls $(which g++)* |grep -v libc); do
    inode=$(stat --dereference --format=%i $COMPILER)
    if grep -q "^$inode\$" inodes_for_tested_compilers.txt ; then
      echo skipping this compiler $COMPILER - already tested
    else
      #echo trying gcc $GCC:$($GCC --version|head -n1)
      echo $inode >>inodes_for_tested_compilers.txt
      compile_and_test $COMPILER
    fi
  done
fi

#try all variants of clang
if which clang++ >/dev/null ; then
  for COMPILER in $(ls $(which clang++)* |grep -v libc); do
    inode=$(stat --dereference --format=%i $COMPILER)
    if grep -q "^$inode\$" inodes_for_tested_compilers.txt ; then
      echo skipping this compiler $COMPILER - already tested
    else
      #echo trying gcc $GCC:$($GCC --version|head -n1)
      echo $inode >>inodes_for_tested_compilers.txt
      compile_and_test $COMPILER
    fi
  done
fi

#run unit tests with sanitizers enabled
ASSERT="--enable-assert"
run_with_sanitizer "-fsanitize=undefined -O3"
run_with_sanitizer "-fsanitize=address -O0"

#build and test with all flags from debian, if available. this increases
#the likelilihood rdfind will build when creating a deb package.
ASSERT=""
run_with_debian_buildflags

#make a test build with debug iterators
ASSERT="--enable-assert"
compile_and_test_standard g++ c++11 "-D_GLIBCXX_DEBUG"

#test run with clang/libc++
ASSERT="--enable-assert"
run_with_libcpp
ASSERT="--disable-assert"
run_with_libcpp

#test build with running through valgrind
if which valgrind >/dev/null; then
  echo running unit tests through valgrind
  ASSERT="--disable-assert"
  compile_and_test_standard g++ c++11 "-O3"
  VALGRIND=valgrind make check >make-check.log
fi

#make sure it is possible to build a tar ball,
#unpack it, build and execute tests, then finally
#installing and running the program.
verify_packaging

#try to compile to 32 bit (downloads nettle and builds it
# in 32 bit mode)
build_32bit

echo "$(basename $0): congratulations, all tests that were possible to run passed!"

<|MERGE_RESOLUTION|>--- conflicted
+++ resolved
@@ -35,6 +35,7 @@
 export LANG=
 
 rootdir=$(dirname $0)
+me=$(basename $0)
 
 #flags to configure, for assert.
 ASSERT=
@@ -69,6 +70,10 @@
     exit 1
   fi
   #make sure it compiles
+  if [ ! -x /usr/bin/time ] ; then
+     echo "$me: please install /usr/bin/time (apt install time)"
+     exit 1
+  fi
   if ! /usr/bin/time --format=%e --output=time.log make >make.log 2>&1; then
     echo failed make
     exit 1
@@ -205,8 +210,8 @@
   cd $(dirname "$TARGZ")
   rm -rf "$temp"
 }
-###############################################################################
-<<<<<<< HEAD
+
+###############################################################################
 verify_self_contained_headers() {
   /bin/echo -n "verify that all header files are self contained..."
   if [ ! -e configure ]; then
@@ -225,10 +230,6 @@
 }
 
 ###############################################################################
-
-#this is pretty quick so start with it. 
-verify_self_contained_headers
-=======
 build_32bit() {
 #compiling to 32 bit, on amd64.
 #apt install libc6-i386 gcc-multilib g++-multilib
@@ -263,7 +264,10 @@
  make check >make-check.log 2>&1
 }
 ###############################################################################
->>>>>>> b44ecf3b
+
+
+#this is pretty quick so start with it. 
+verify_self_contained_headers
 
 #keep track of which compilers have already been tested
 echo "">inodes_for_tested_compilers.txt
